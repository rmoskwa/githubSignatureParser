# MATLAB Function Parser

<<<<<<< HEAD
A comprehensive parser for extracting and documenting MATLAB functions from any repository, with automatic parameter detection including nargin-based optional parameters. Currently this parser does NOT have a recursive option.
=======
A comprehensive parser for extracting and documenting MATLAB functions from any repository, with automatic parameter detection including nargin-based optional parameters. Currently, this only applies to repositories on the local system, e.g. cloning a Github repo. 
>>>>>>> 08b739f2

## Features

- **Comprehensive Function Extraction**: Parses ALL functions in MATLAB files (main, helper, and internal)
- **Accurate Parameter Detection**: 
  - Preserves exact parameter names from function signatures
  - Detects both InputParser and nargin-based optional parameters
  - Supports multiple InputParser formats (`parser.addRequired` and `addRequired(parser, ...)`)
- **LLM Enhancement**: Uses LLM to enhance function documentation
- **Database Integration**: Updates Supabase database with parsed function data
- **Vector Embeddings**: Generates embeddings for semantic search
- **Flexible File Filtering**: 
  - Optional inclusion of test files
  - Customizable skip patterns
  - Intelligent detection of non-function files

## Requirements

- Python 3.10+
- LLM API key
- Database (current repo uses Supabase). 

## Installation

1. Clone the repository
2. Install dependencies:
   ```bash
   pip install -r requirements.txt
   ```
3. Configure environment variables in `.env`:
   ```
   GEMINI_API_KEY=your_gemini_api_key
   SUPABASE_URL=your_supabase_url
   SUPABASE_KEY=your_supabase_anon_key
   
   # Optional: Set MATLAB functions path
   MATLAB_FUNCTIONS_PATH=/path/to/matlab/functions
   ```

## Usage

### Specifying MATLAB Functions Path

The script needs to know where your MATLAB files are located. You can specify this in two ways:

1. **Environment variable** (recommended):
   ```bash
   export MATLAB_FUNCTIONS_PATH=/path/to/matlab/functions
   python process_pulseq_api.py
   ```

2. **Command line argument**:
   ```bash
   python process_pulseq_api.py --path /path/to/matlab/functions
   ```

### Process All MATLAB Functions

```bash
python process_pulseq_api.py --path /path/to/your/matlab/files
```

### Command Line Options

- `--path PATH`: Specify path to directory containing MATLAB functions (required unless set via environment variable)
- `--dry-run`: Process without updating the database
- `--verify-only`: Only verify database contents without processing
- `--include-tests`: Include files starting with "test" (by default they are skipped)
- `--skip-patterns PATTERN [PATTERN ...]`: Additional filename patterns to skip

### Examples

```bash
# Process with specific path
python process_pulseq_api.py --path ~/repos/my-matlab-project/functions

# Process all functions using environment variable
export MATLAB_FUNCTIONS_PATH=~/projects/matlab/src
python process_pulseq_api.py

# Include test files that would normally be skipped
python process_pulseq_api.py --path ./matlab --include-tests

# Skip additional patterns
python process_pulseq_api.py --path ./matlab --skip-patterns temp_ backup_

# Test without database updates
python process_pulseq_api.py --path ./matlab --dry-run

# Verify database contents
python process_pulseq_api.py --verify-only
```

## Project Structure

```
├── process_pulseq_api.py       # Main processing script
├── src/
│   ├── comprehensive_parser.py  # MATLAB function parser with nargin detection
│   ├── enhanced_llm_processor.py # LLM enhancement for documentation
│   ├── enhanced_db_manager_updated.py # Database operations
│   └── embeddings.py           # Vector embedding generation
├── output/
│   └── full_processing/        # Processed function JSON files
├── requirements.txt            # Python dependencies
└── .env                       # Environment variables (create this)
```

## Key Components

### comprehensive_parser.py
- Extracts all functions from MATLAB files
- Detects nargin patterns for optional parameters
- Preserves exact parameter names from signatures
- Categorizes functions (main, helper, internal)

### enhanced_llm_processor.py
- Enhances function documentation using LLM
- Generates detailed parameter descriptions

<|MERGE_RESOLUTION|>--- conflicted
+++ resolved
@@ -1,10 +1,6 @@
 # MATLAB Function Parser
 
-<<<<<<< HEAD
-A comprehensive parser for extracting and documenting MATLAB functions from any repository, with automatic parameter detection including nargin-based optional parameters. Currently this parser does NOT have a recursive option.
-=======
-A comprehensive parser for extracting and documenting MATLAB functions from any repository, with automatic parameter detection including nargin-based optional parameters. Currently, this only applies to repositories on the local system, e.g. cloning a Github repo. 
->>>>>>> 08b739f2
+A comprehensive parser for extracting and documenting MATLAB functions from any repository, with automatic parameter detection including nargin-based optional parameters. This only applies to repositories on the local system, e.g. cloning a Github repo. Currently this parser does NOT have a recursive option.
 
 ## Features
 
